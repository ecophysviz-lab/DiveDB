{
 "cells": [
  {
   "cell_type": "markdown",
   "metadata": {},
   "source": [
    "# Data Querying and Exporting\n",
    "\n",
    "This notebook demonstrates the process of querying data from Delta Lake and exporting it in various formats."
   ]
  },
  {
   "cell_type": "markdown",
   "metadata": {},
   "source": [
    "## Starting the servers:\n",
    "To launch the server, open the Docker Desktop app and run the following command at the root of the project:\n",
    "```bash\n",
    "$ make up\n",
    "```\n",
    "This command will launch the Django server, Postgres database, and Jupyter server using the environment variables defined in the `.env` file accross all containers.\n",
    "\n",
    "#### Understanding expected file paths:\n",
    "DiveDB expects the following paths to be set in the `.env` file:\n",
    "- `CONTAINER_DATA_PATH`\n",
    "- `LOCAL_DATA_PATH`\n",
    "- `HOST_DELTA_LAKE_PATH`\n",
    "- `CONTAINER_DELTA_LAKE_PATH`\n",
    "- `HOST_FILE_STORAGE_PATH`\n",
    "- `CONTAINER_FILE_STORAGE_PATH`\n",
    "\n",
    "These paths are used to mount the Delta Lake and file storage to the containers. The \"LOCAL_\" and \"HOST_\" paths can be wherever makes sense for your local machine. The \"CONTAINER_\" paths are the paths that the containers expect. We recommend you keep the \"CONTAINER_\" paths as they are in the `.env.example` file.\n",
    "\n",
    "#### When is the server ready?\n",
    "There are 3 processes that need to be running for the server to be ready:\n",
    "1. The Django server (`web`)\n",
    "2. The Postgres database (`metadata_database`)\n",
    "3. The Jupyter server (`jupyter`)\n",
    "\n",
    "Jupyter is almost always the last to start up. You'll know it's ready when you see the following logs in the terminal:\n",
    "```bash\n",
    "jupyter-1            | [I 2024-08-30 16:12:37.083 ServerApp] Serving notebooks from local directory: /app\n",
    "jupyter-1            | [I 2024-08-30 16:12:37.083 ServerApp] Jupyter Server 2.14.2 is running at:\n",
    "jupyter-1            | [I 2024-08-30 16:12:37.083 ServerApp] http://e29d05e13fd0:8888/jupyter/tree\n",
    "jupyter-1            | [I 2024-08-30 16:12:37.083 ServerApp]     http://127.0.0.1:8888/jupyter/tree\n",
    "```"
   ]
  },
  {
   "cell_type": "markdown",
   "metadata": {},
   "source": [
    "## Connecting to the Jupyter Kernel:\n",
    "To connect to the Jupyter server in your notebook, follow these steps:\n",
    "1. Click the \"Select Kernel\" button at the top right of the page.\n",
    "1. Pick the \"Select another kernel\" option in the dropdown menu.\n",
    "1. Pick the \"Existing Jupyter Server\" option in the dropdown menu.\n",
    "1. Now we need to connect to the Jupyter server.\n",
    "    - If you previously connected to the Jupyter server\n",
    "        - Pick the \"localhost\" option in the dropdown menu (or whatever you named it prior)\n",
    "    - If you have not connected to the Jupyter server before\n",
    "        - Pick the \"Enter the URL of the running Jupyter server\" option in the dropdown menu.\n",
    "        - Enter http://localhost:8888/jupyter\n",
    "        - Give it a name you'll remember (like \"Local DiveDB Jupyter Server\")\n",
    "1. Press the \"Reload\" icon in the top right of the dropdown menu to see the latest kernel.\n",
    "1. Pick the \"Python 3\" option in the dropdown menu.\n",
    "\n",
    "This will ensure you execute the Jupyter notebook in the correct environment."
   ]
  },
  {
   "cell_type": "markdown",
   "metadata": {},
   "source": [
    "## Querying from Delta Lake\n",
    "We connect to our datastores using the `DuckPond` class. DuckPond is a wrapper around a DuckDB connection with access to both our Metadata Database and our measurements stored in Delta Lake. The ability to query both sources of data from a single connection is useful for quickly accessing data for analysis.\n",
    "\n",
    "There are two main ways to query data from Delta Lake:\n",
    "1. Using the DuckPond `get_delta_data` method\n",
    "2. Using the DuckPond connection to query directly\n",
    "\n",
    "### Using the DuckPond `get_delta_data` method\n",
    "DuckPond's `get_delta_data` method constructs a query based on the parameters you pass to it and returns a DuckDB DataFrame. It is useful for quickly accessing data for analysis. It takes the following optional parameters:\n",
    "- `labels`: A string or list of data labels to query.\n",
    "- `logger_ids`: A string or list of logger IDs to query.\n",
    "- `animal_ids`: A string or list of animal IDs to query.\n",
    "- `deployment_ids`: A string or list of deployment IDs to query.\n",
    "- `recording_ids`: A string or list of recording IDs to query.\n",
    "- `date_range`: A tuple of start and end dates to query.\n",
    "- `limit`: The maximum number of rows to return.\n",
    "\n",
    "The `get_delta_data` method returns a [DuckDB DuckDBPyConnection](https://duckdb.org/docs/api/python/reference/#duckdb.DuckDBPyConnection) which can be used to convert the data in many different formats including the following ([see documentation for a full list](https://duckdb.org/docs/api/python/conversion#result-conversion-duckdb-results-to-python))\n",
    "- NumPy Array (`.fetchnumpy()`)\n",
    "- Pandas DataFrame (`.df()`)\n",
    "- Arrows Table (`.arrow()`)\n",
    "- Polars DataFrame (`.pl()`)\n",
    "\n",
    "Until a conversion method is called, the data is not loaded into memory. This allows for large queries to be run without using too much memory.\n",
    "\n",
    "##### Example:"
   ]
  },
  {
   "cell_type": "code",
   "execution_count": null,
   "metadata": {},
   "outputs": [],
   "source": [
    "import importlib\n",
    "import DiveDB.services.duck_pond\n",
    "import DiveDB.services.utils.edf\n",
    "importlib.reload(DiveDB.services.duck_pond)\n",
    "importlib.reload(DiveDB.services.utils.edf)\n",
    "\n",
    "from DiveDB.services.duck_pond import DuckPond\n",
    "from DiveDB.services.utils.edf import create_mne_array, create_mne_edf\n",
    "\n",
    "duckpond = DuckPond()\n",
    "\n",
<<<<<<< HEAD
    "df = duckpond.get_delta_data(    \n",
    "    labels=[\"sensor_data_depth\", \"sensor_data_ecg\", \"sensor_data_light\", \"sensor_data_temperature\"],\n",
    "    animal_ids=\"oror-002\",\n",
    "    frequency=10,\n",
=======
    "conn = duckpond.get_delta_data(    \n",
    "    labels=[\"depth\"],\n",
>>>>>>> 315b1011
    ")\n",
    "\n",
    "display(df)\n",
    "print(df['sensor_data_light'].dropna().tolist())\n",
    "print(df['sensor_data_temperature'].dropna().tolist())\n",
    "\n"
   ]
  },
  {
   "cell_type": "markdown",
   "metadata": {},
   "source": [
    "## Querying for shared frequency from Delta Lake\n",
    "Delta Lake can store multiple signal names at a single frequency. If you query a single signal name, the data will be returned as a list of values for each timestamp. If you query multiple signal names, the data will be returned as a list of lists of values for each timestamp.\n",
    "\n",
    "The data will be returned as a Pandas DataFrame with a DatetimeIndex.\n",
    "\n",
    "##### Example:"
   ]
  },
  {
   "cell_type": "code",
   "execution_count": null,
   "metadata": {},
   "outputs": [],
   "source": [
    "import importlib\n",
    "import DiveDB.services.duck_pond\n",
    "import DiveDB.services.utils.edf\n",
    "importlib.reload(DiveDB.services.duck_pond)\n",
    "importlib.reload(DiveDB.services.utils.edf)\n",
    "\n",
    "from DiveDB.services.duck_pond import DuckPond\n",
    "from DiveDB.services.utils.edf import create_mne_array, create_mne_edf\n",
    "\n",
    "duckpond = DuckPond()\n",
    "\n",
    "duckpond.get_delta_data(    \n",
    "    labels=[\"corr_depth\"],\n",
    "    animal_ids=\"oror-002\",\n",
    "    # Once a minute\n",
    "    # frequency=1/60,\n",
    ")\n"
   ]
  },
  {
   "cell_type": "markdown",
   "metadata": {},
   "source": [
    "### Using the DuckPond connection to query directly\n",
    "More complex queries can be run directly on the DuckPond connection. This is useful for queries that may not be supported by the `get_delta_data` method which has those involving grouping or aggregations. \n",
    "\n",
    "DuckDB runs sql very similar in syntax to other SQL databases. A full breakdown of the syntax can be found [in the documenation](https://duckdb.org/docs/sql/introduction).\n",
    "\n",
    "The connection object can be found in the `duckpond.conn` attribute. To run queries, use the `sql` method which also returns a [DuckDB DuckDBPyConnection](https://duckdb.org/docs/api/python/reference/#duckdb.DuckDBPyConnection) which can be used to convert the data in many different formats including the following ([see documentation for a full list](https://duckdb.org/docs/api/python/conversion#result-conversion-duckdb-results-to-python))\n",
    "- NumPy Array (`.fetchnumpy()`)\n",
    "- Pandas DataFrame (`.df()`)\n",
    "- Arrows Table (`.arrow()`)\n",
    "- Polars DataFrame (`.pl()`)\n",
    "\n",
    "##### Example:"
   ]
  },
  {
   "cell_type": "code",
   "execution_count": null,
   "metadata": {},
   "outputs": [],
   "source": [
    "import importlib\n",
    "\n",
    "# Reload the DuckPond module to pick up any changes\n",
    "import DiveDB.services.duck_pond\n",
    "importlib.reload(DiveDB.services.duck_pond)\n",
    "from DiveDB.services.duck_pond import DuckPond\n",
    "\n",
    "duckpond = DuckPond()\n",
    "\n",
    "df = duckpond.conn.sql(f\"\"\"\n",
    "SELECT label, avg(value) as mean_data\n",
    "FROM (\n",
    "    SELECT label, value.int as value\n",
    "    FROM DataLake\n",
    "    WHERE label = 'sensor_data_ecg'\n",
    "    OR label = 'sensor_data_light'\n",
    ")\n",
    "GROUP BY label\n",
    "\"\"\").df()\n",
    "\n",
    "display(df)\n"
   ]
  },
  {
   "cell_type": "markdown",
   "metadata": {},
   "source": [
    "## Chaining Queries\n",
    "Queries can be chained together to form a pipeline. This is useful for running complex queries that involve multiple steps.\n",
    "\n",
    "##### Example:"
   ]
  },
  {
   "cell_type": "code",
   "execution_count": null,
   "metadata": {},
   "outputs": [],
   "source": [
    "import importlib\n",
    "\n",
    "# Reload the DuckPond module to pick up any changes\n",
    "import DiveDB.services.duck_pond\n",
    "importlib.reload(DiveDB.services.duck_pond)\n",
    "from DiveDB.services.duck_pond import DuckPond\n",
    "\n",
    "duckpond = DuckPond()\n",
    "\n",
    "# Get the filtered data\n",
    "filtered_data = duckpond.get_delta_data(    \n",
    "    animal_ids=\"oror-002\",\n",
    "    frequency=10, # Resample values to 10 Hz and make sure each signal has the same time intervals\n",
    "    # Aggregation of events (think state events - behaviors) type: state (has state and end dates)\n",
    "    classes=\"sensor_data_accelerometer\",\n",
    "    \n",
    ")\n",
    "\n",
    "display(filtered_data)\n"
   ]
  },
  {
   "cell_type": "markdown",
   "metadata": {},
   "source": [
    "## Query Variables\n",
    "Sometimes we don't want to hardcode variables in our queries. We can use the `execute` method to pass variables to the query.\n",
    "\n",
    "##### Example:"
   ]
  },
  {
   "cell_type": "code",
   "execution_count": null,
   "metadata": {},
   "outputs": [],
   "source": [
    "import importlib\n",
    "\n",
    "# Reload the DuckPond module to pick up any changes\n",
    "import DiveDB.services.duck_pond\n",
    "importlib.reload(DiveDB.services.duck_pond)\n",
    "from DiveDB.services.duck_pond import DuckPond\n",
    "\n",
    "duckpond = DuckPond()\n",
    "\n",
    "label = \"sensor_data_temperature\"\n",
    "df = duckpond.conn.execute(f\"\"\"\n",
    "SELECT label, avg(value) as mean_data\n",
    "FROM (\n",
    "    SELECT label, value.float as value\n",
    "    FROM DataLake\n",
    "    WHERE label = $1\n",
    ")\n",
    "GROUP BY label\n",
    "\"\"\", [label]).df()\n",
    "display(df)"
   ]
  },
  {
   "cell_type": "markdown",
   "metadata": {},
   "source": [
    "## Query Metadata Database\n",
    "We can also query the Metadata Database directly. This is useful for querying data that is not stored in Delta Lake and joining it for queries on measurement data.\n",
    "\n",
    "##### Example:"
   ]
  },
  {
   "cell_type": "code",
   "execution_count": null,
   "metadata": {},
   "outputs": [],
   "source": [
    "import importlib\n",
    "\n",
    "# Reload the DuckPond module to pick up any changes\n",
    "import DiveDB.services.duck_pond\n",
    "importlib.reload(DiveDB.services.duck_pond)\n",
    "from DiveDB.services.duck_pond import DuckPond\n",
    "\n",
    "duckpond = DuckPond()\n",
    "\n",
    "\n",
    "# Show all tables we have access to\n",
    "print(duckpond.get_db_schema())\n",
    "\n",
    "df = duckpond.conn.sql(\"\"\"\n",
    "SELECT value.float as value\n",
    "FROM DataLake \n",
    "JOIN Metadata.public.Animals ON DataLake.animal = Animals.id\n",
    "WHERE Animals.project_id = 'test12_Wednesday'\n",
    "AND label = 'sensor_data_temperature'\n",
    "\"\"\").df()\n",
    "\n",
    "\n",
    "display(df)"
   ]
  },
  {
   "cell_type": "markdown",
   "metadata": {},
   "source": [
    "## Exporting Data to EDF\n",
    "When it's easier to work with EDF files, we can export the data to an EDF file. This is useful for working with the data in other software packages.\n",
    "\n",
    "The `create_mne_edf` function takes a DuckDB connection and a file path and creates an EDF file. \n",
    "\n",
    "*Note: it currently requires a lot of memory. Can be improved.*\n",
    "*Note: it's lacking support for most info fields in the EDF file. Can be improved.*\n",
    "\n",
    "##### Example:"
   ]
  },
  {
   "cell_type": "code",
   "execution_count": null,
   "metadata": {},
   "outputs": [],
   "source": [
    "import os\n",
    "import importlib\n",
    "import DiveDB.services.duck_pond\n",
    "import DiveDB.services.utils.edf\n",
    "importlib.reload(DiveDB.services.duck_pond)\n",
    "importlib.reload(DiveDB.services.utils.edf)\n",
    "\n",
    "from DiveDB.services.duck_pond import DuckPond\n",
    "from DiveDB.services.utils.edf import create_mne_edf\n",
    "\n",
    "duckpond = DuckPond()\n",
    "\n",
    "conn = duckpond.get_delta_data(    \n",
    "    animal_ids=\"mian-003\",\n",
    "    labels=[\"ECG_ICA2\", \"EEG_ICA5\"],\n",
    "    limit=1000000,\n",
    ")\n",
    "\n",
    "create_mne_edf(conn, \"test.edf\")"
   ]
  },
  {
   "cell_type": "markdown",
   "metadata": {},
   "source": [
    "## Exporting Data to MNE Signal Array\n",
    "For working with the data in MNE, we can export the data to an MNE Signal Array. This is useful for manipulating the data in MNE.\n",
    "\n",
    "The `create_mne_array` function takes a DuckDB connection and returns an MNE RawArray.\n",
    "\n",
    "##### Example:"
   ]
  },
  {
   "cell_type": "code",
   "execution_count": null,
   "metadata": {},
   "outputs": [],
   "source": [
    "import importlib\n",
    "import DiveDB.services.duck_pond\n",
    "importlib.reload(DiveDB.services.duck_pond)\n",
    "from DiveDB.services.duck_pond import DuckPond\n",
    "from DiveDB.services.utils.edf import create_mne_array\n",
    "\n",
    "duckpond = DuckPond()\n",
    "\n",
    "conn = duckpond.get_delta_data(    \n",
    "    animal_ids=\"mian-003\",\n",
    "    labels=\"ECG_ICA2\",\n",
    "    limit=1000000,\n",
    ")\n",
    "\n",
    "raw = create_mne_array(conn, resample=100, l_freq=1, h_freq=20)\n",
    "display(raw)"
   ]
  }
 ],
 "metadata": {
  "kernelspec": {
   "display_name": "Python 3 (ipykernel)",
   "language": "python",
   "name": "python3"
  },
  "language_info": {
   "codemirror_mode": {
    "name": "ipython",
    "version": 3
   },
   "file_extension": ".py",
   "mimetype": "text/x-python",
   "name": "python",
   "nbconvert_exporter": "python",
   "pygments_lexer": "ipython3",
<<<<<<< HEAD
   "version": "3.12.7"
=======
   "version": "3.12.6"
>>>>>>> 315b1011
  }
 },
 "nbformat": 4,
 "nbformat_minor": 2
}<|MERGE_RESOLUTION|>--- conflicted
+++ resolved
@@ -117,21 +117,11 @@
     "\n",
     "duckpond = DuckPond()\n",
     "\n",
-<<<<<<< HEAD
-    "df = duckpond.get_delta_data(    \n",
-    "    labels=[\"sensor_data_depth\", \"sensor_data_ecg\", \"sensor_data_light\", \"sensor_data_temperature\"],\n",
-    "    animal_ids=\"oror-002\",\n",
-    "    frequency=10,\n",
-=======
     "conn = duckpond.get_delta_data(    \n",
     "    labels=[\"depth\"],\n",
->>>>>>> 315b1011
-    ")\n",
-    "\n",
-    "display(df)\n",
-    "print(df['sensor_data_light'].dropna().tolist())\n",
-    "print(df['sensor_data_temperature'].dropna().tolist())\n",
-    "\n"
+    ")\n",
+    "\n",
+    "display(conn)"
    ]
   },
   {
@@ -429,11 +419,7 @@
    "name": "python",
    "nbconvert_exporter": "python",
    "pygments_lexer": "ipython3",
-<<<<<<< HEAD
-   "version": "3.12.7"
-=======
    "version": "3.12.6"
->>>>>>> 315b1011
   }
  },
  "nbformat": 4,
