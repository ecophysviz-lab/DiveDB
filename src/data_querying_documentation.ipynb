{
 "cells": [
  {
   "cell_type": "markdown",
   "metadata": {},
   "source": [
    "# Data Querying and Exporting\n",
    "\n",
    "This notebook demonstrates the process of querying data from Delta Lake and exporting it in various formats."
   ]
  },
  {
   "cell_type": "markdown",
   "metadata": {},
   "source": [
    "## Starting the servers:\n",
    "To launch the server, open the Docker Desktop app and run the following command at the root of the project:\n",
    "```bash\n",
    "$ make up\n",
    "```\n",
    "This command will launch the Django server, Postgres database, and Jupyter server using the environment variables defined in the `.env` file accross all containers.\n",
    "\n",
    "#### Understanding expected file paths:\n",
    "DiveDB expects the following paths to be set in the `.env` file:\n",
    "- `CONTAINER_DATA_PATH`\n",
    "- `LOCAL_DATA_PATH`\n",
    "- `HOST_DELTA_LAKE_PATH`\n",
    "- `CONTAINER_DELTA_LAKE_PATH`\n",
    "- `HOST_FILE_STORAGE_PATH`\n",
    "- `CONTAINER_FILE_STORAGE_PATH`\n",
    "\n",
    "These paths are used to mount the Delta Lake and file storage to the containers. The \"LOCAL_\" and \"HOST_\" paths can be wherever makes sense for your local machine. The \"CONTAINER_\" paths are the paths that the containers expect. We recommend you keep the \"CONTAINER_\" paths as they are in the `.env.example` file.\n",
    "\n",
    "#### When is the server ready?\n",
    "There are 3 processes that need to be running for the server to be ready:\n",
    "1. The Django server (`web`)\n",
    "2. The Postgres database (`metadata_database`)\n",
    "3. The Jupyter server (`jupyter`)\n",
    "\n",
    "Jupyter is almost always the last to start up. You'll know it's ready when you see the following logs in the terminal:\n",
    "```bash\n",
    "jupyter-1            | [I 2024-08-30 16:12:37.083 ServerApp] Serving notebooks from local directory: /app\n",
    "jupyter-1            | [I 2024-08-30 16:12:37.083 ServerApp] Jupyter Server 2.14.2 is running at:\n",
    "jupyter-1            | [I 2024-08-30 16:12:37.083 ServerApp] http://e29d05e13fd0:8888/jupyter/tree\n",
    "jupyter-1            | [I 2024-08-30 16:12:37.083 ServerApp]     http://127.0.0.1:8888/jupyter/tree\n",
    "```"
   ]
  },
  {
   "cell_type": "markdown",
   "metadata": {},
   "source": [
    "## Connecting to the Jupyter Kernel:\n",
    "To connect to the Jupyter server in your notebook, follow these steps:\n",
    "1. Click the \"Select Kernel\" button at the top right of the page.\n",
    "1. Pick the \"Select another kernel\" option in the dropdown menu.\n",
    "1. Pick the \"Existing Jupyter Server\" option in the dropdown menu.\n",
    "1. Now we need to connect to the Jupyter server.\n",
    "    - If you previously connected to the Jupyter server\n",
    "        - Pick the \"localhost\" option in the dropdown menu (or whatever you named it prior)\n",
    "    - If you have not connected to the Jupyter server before\n",
    "        - Pick the \"Enter the URL of the running Jupyter server\" option in the dropdown menu.\n",
    "        - Enter http://localhost:8888/jupyter\n",
    "        - Give it a name you'll remember (like \"Local DiveDB Jupyter Server\")\n",
    "1. Press the \"Reload\" icon in the top right of the dropdown menu to see the latest kernel.\n",
    "1. Pick the \"Python 3\" option in the dropdown menu.\n",
    "\n",
    "This will ensure you execute the Jupyter notebook in the correct environment."
   ]
  },
  {
   "cell_type": "markdown",
   "metadata": {},
   "source": [
    "## Querying from Delta Lake\n",
    "We connect to our datastores using the `DuckPond` class. DuckPond is a wrapper around a DuckDB connection with access to both our Metadata Database and our measurements stored in Delta Lake. The ability to query both sources of data from a single connection is useful for quickly accessing data for analysis.\n",
    "\n",
    "There are two main ways to query data from Delta Lake:\n",
    "1. Using the DuckPond `get_delta_data` method\n",
    "2. Using the DuckPond connection to query directly\n",
    "\n",
    "### Using the DuckPond `get_delta_data` method\n",
    "DuckPond's `get_delta_data` method constructs a query based on the parameters you pass to it and returns a DuckDB DataFrame. It is useful for quickly accessing data for analysis. It takes the following optional parameters:\n",
    "- `signal_names`: A string or list of signal names to query.\n",
    "- `logger_ids`: A string or list of logger IDs to query.\n",
    "- `animal_ids`: A string or list of animal IDs to query.\n",
    "- `deployment_ids`: A string or list of deployment IDs to query.\n",
    "- `recording_ids`: A string or list of recording IDs to query.\n",
    "- `date_range`: A tuple of start and end dates to query.\n",
    "- `limit`: The maximum number of rows to return.\n",
    "\n",
    "The `get_delta_data` method returns a [DuckDB DuckDBPyConnection](https://duckdb.org/docs/api/python/reference/#duckdb.DuckDBPyConnection) which can be used to convert the data in many different formats including the following ([see documentation for a full list](https://duckdb.org/docs/api/python/conversion#result-conversion-duckdb-results-to-python))\n",
    "- NumPy Array (`.fetchnumpy()`)\n",
    "- Pandas DataFrame (`.df()`)\n",
    "- Arrows Table (`.arrow()`)\n",
    "- Polars DataFrame (`.pl()`)\n",
    "\n",
    "Until a conversion method is called, the data is not loaded into memory. This allows for large queries to be run without using too much memory.\n",
    "\n",
    "##### Example:"
   ]
  },
  {
   "cell_type": "code",
   "execution_count": null,
   "metadata": {},
   "outputs": [],
   "source": [
    "import importlib\n",
    "import DiveDB.services.duck_pond\n",
    "import DiveDB.services.utils.edf\n",
    "importlib.reload(DiveDB.services.duck_pond)\n",
    "importlib.reload(DiveDB.services.utils.edf)\n",
    "\n",
    "from DiveDB.services.duck_pond import DuckPond\n",
    "from DiveDB.services.utils.edf import create_mne_array, create_mne_edf\n",
    "\n",
    "duckpond = DuckPond()\n",
    "\n",
    "conn = duckpond.get_delta_data(    \n",
    "    signal_names=[\"sensor_data_temperature\"],\n",
    ")\n",
    "\n",
    "display(conn)"
   ]
  },
  {
   "cell_type": "markdown",
   "metadata": {},
   "source": [
    "### Using the DuckPond connection to query directly\n",
    "More complex queries can be run directly on the DuckPond connection. This is useful for queries that may not be supported by the `get_delta_data` method which has those involving grouping or aggregations. \n",
    "\n",
    "DuckDB runs sql very similar in syntax to other SQL databases. A full breakdown of the syntax can be found [in the documenation](https://duckdb.org/docs/sql/introduction).\n",
    "\n",
    "The connection object can be found in the `duckpond.conn` attribute. To run queries, use the `sql` method which also returns a [DuckDB DuckDBPyConnection](https://duckdb.org/docs/api/python/reference/#duckdb.DuckDBPyConnection) which can be used to convert the data in many different formats including the following ([see documentation for a full list](https://duckdb.org/docs/api/python/conversion#result-conversion-duckdb-results-to-python))\n",
    "- NumPy Array (`.fetchnumpy()`)\n",
    "- Pandas DataFrame (`.df()`)\n",
    "- Arrows Table (`.arrow()`)\n",
    "- Polars DataFrame (`.pl()`)\n",
    "\n",
    "##### Example:"
   ]
  },
  {
   "cell_type": "code",
   "execution_count": null,
   "metadata": {},
   "outputs": [],
   "source": [
    "import importlib\n",
    "\n",
    "# Reload the DuckPond module to pick up any changes\n",
    "import DiveDB.services.duck_pond\n",
    "importlib.reload(DiveDB.services.duck_pond)\n",
    "from DiveDB.services.duck_pond import DuckPond\n",
    "\n",
    "duckpond = DuckPond()\n",
    "\n",
    "df = duckpond.conn.sql(f\"\"\"\n",
    "SELECT logger, signal_name, avg(value) as mean_data\n",
    "FROM (\n",
    "    SELECT logger, signal_name, unnest(values) as value\n",
    "    FROM DeltaLake\n",
    "    WHERE signal_name = 'sensor_data_temperature'\n",
    ")\n",
    "GROUP BY logger, signal_name\n",
    "\"\"\").df()\n",
    "\n",
    "display(df)\n"
   ]
  },
  {
   "cell_type": "markdown",
   "metadata": {},
   "source": [
    "## Chaining Queries\n",
    "Queries can be chained together to form a pipeline. This is useful for running complex queries that involve multiple steps.\n",
    "\n",
    "##### Example:"
   ]
  },
  {
   "cell_type": "code",
   "execution_count": null,
   "metadata": {},
   "outputs": [],
   "source": [
    "import importlib\n",
    "\n",
    "# Reload the DuckPond module to pick up any changes\n",
    "import DiveDB.services.duck_pond\n",
    "importlib.reload(DiveDB.services.duck_pond)\n",
    "from DiveDB.services.duck_pond import DuckPond\n",
    "\n",
    "# Get the filtered data\n",
    "filtered_data = duckpond.get_delta_data(    \n",
    "    logger_ids=\"NL-01\",\n",
    "    animal_ids=\"mian-001\",\n",
    "    frequency=10, # Resample values to 10 Hz and make sure each signal has the same time intervals\n",
    "    # Aggregation of events (think state events - behaviors) type: state (has state and end dates)\n",
    "    signal_names=\"sensor_data_ecg\",\n",
    ")\n",
    "\n",
    "\n",
    "\n",
    "display(filtered_data.df())"
   ]
  },
  {
   "cell_type": "markdown",
   "metadata": {},
   "source": [
    "## Query Variables\n",
    "Sometimes we don't want to hardcode variables in our queries. We can use the `execute` method to pass variables to the query.\n",
    "\n",
    "##### Example:"
   ]
  },
  {
   "cell_type": "code",
   "execution_count": null,
   "metadata": {},
   "outputs": [],
   "source": [
    "import importlib\n",
    "\n",
    "# Reload the DuckPond module to pick up any changes\n",
    "import DiveDB.services.duck_pond\n",
    "importlib.reload(DiveDB.services.duck_pond)\n",
    "from DiveDB.services.duck_pond import DuckPond\n",
    "\n",
    "duckpond = DuckPond()\n",
    "\n",
    "signal_name = \"sensor_data_temperature\"\n",
    "df = duckpond.conn.execute(f\"\"\"\n",
    "SELECT logger, signal_name, avg(value) as mean_data\n",
    "FROM (\n",
    "    SELECT logger, signal_name, unnest(values) as value\n",
    "    FROM DeltaLake\n",
    "    WHERE signal_name = $1\n",
    ")\n",
    "GROUP BY logger, signal_name\n",
    "\"\"\", [signal_name]).df()\n",
    "display(df)"
   ]
  },
  {
   "cell_type": "markdown",
   "metadata": {},
   "source": [
    "## Query Metadata Database\n",
    "We can also query the Metadata Database directly. This is useful for querying data that is not stored in Delta Lake and joining it for queries on measurement data.\n",
    "\n",
    "##### Example:"
   ]
  },
  {
   "cell_type": "code",
   "execution_count": null,
   "metadata": {},
   "outputs": [],
   "source": [
    "import importlib\n",
    "\n",
    "# Reload the DuckPond module to pick up any changes\n",
    "import DiveDB.services.duck_pond\n",
    "importlib.reload(DiveDB.services.duck_pond)\n",
    "from DiveDB.services.duck_pond import DuckPond\n",
    "\n",
    "duckpond = DuckPond()\n",
    "\n",
    "\n",
    "# Show all tables we have access to\n",
    "print(duckpond.get_db_schema())\n",
    "\n",
    "df = duckpond.conn.sql(\"\"\"\n",
    "SELECT unnest(values) as value\n",
    "FROM DeltaLake \n",
    "JOIN Metadata.public.Animals ON DeltaLake.animal = Animals.id\n",
    "WHERE Animals.project_id = 'test12_Wednesday'\n",
    "AND signal_name = 'sensor_data_temperature'\n",
    "\"\"\").df()\n",
    "\n",
    "\n",
    "display(df)"
   ]
  },
  {
   "cell_type": "markdown",
   "metadata": {},
   "source": [
    "## Exporting Data to EDF\n",
    "When it's easier to work with EDF files, we can export the data to an EDF file. This is useful for working with the data in other software packages.\n",
    "\n",
    "The `create_mne_edf` function takes a DuckDB connection and a file path and creates an EDF file. \n",
    "\n",
    "*Note: it currently requires a lot of memory. Can be improved.*\n",
    "*Note: it's lacking support for most info fields in the EDF file. Can be improved.*\n",
    "\n",
    "##### Example:"
   ]
  },
  {
   "cell_type": "code",
   "execution_count": null,
   "metadata": {},
   "outputs": [],
   "source": [
    "import os\n",
    "import importlib\n",
    "import DiveDB.services.duck_pond\n",
    "import DiveDB.services.utils.edf\n",
    "importlib.reload(DiveDB.services.duck_pond)\n",
    "importlib.reload(DiveDB.services.utils.edf)\n",
    "\n",
    "from DiveDB.services.duck_pond import DuckPond\n",
    "from DiveDB.services.utils.edf import create_mne_edf\n",
    "\n",
    "duckpond = DuckPond()\n",
    "\n",
    "conn = duckpond.get_delta_data(    \n",
    "    logger_ids=\"NL-02\",\n",
    "    animal_ids=\"mian-003\",\n",
    "    signal_names=[\"ECG_ICA2\", \"EEG_ICA5\"],\n",
    "    limit=1000000,\n",
    ")\n",
    "\n",
    "create_mne_edf(conn, \"test.edf\")"
   ]
  },
  {
   "cell_type": "markdown",
   "metadata": {},
   "source": [
    "## Exporting Data to MNE Signal Array\n",
    "For working with the data in MNE, we can export the data to an MNE Signal Array. This is useful for manipulating the data in MNE.\n",
    "\n",
    "The `create_mne_array` function takes a DuckDB connection and returns an MNE RawArray.\n",
    "\n",
    "##### Example:"
   ]
  },
  {
   "cell_type": "code",
   "execution_count": null,
   "metadata": {},
   "outputs": [],
   "source": [
    "import importlib\n",
    "import DiveDB.services.duck_pond\n",
    "importlib.reload(DiveDB.services.duck_pond)\n",
    "from DiveDB.services.duck_pond import DuckPond\n",
    "from DiveDB.services.utils.edf import create_mne_array\n",
    "\n",
    "duckpond = DuckPond()\n",
    "\n",
    "conn = duckpond.get_delta_data(    \n",
    "    logger_ids=\"NL-02\",\n",
    "    animal_ids=\"mian-003\",\n",
    "    signal_names=\"ECG_ICA2\",\n",
    "    limit=1000000,\n",
    ")\n",
    "\n",
    "raw = create_mne_array(conn, resample=100, l_freq=1, h_freq=20)\n",
    "display(raw)"
   ]
  }
 ],
 "metadata": {
  "kernelspec": {
   "display_name": "Python 3 (ipykernel)",
   "language": "python",
   "name": "python3"
<<<<<<< HEAD
  },
  "language_info": {
   "codemirror_mode": {
    "name": "ipython",
    "version": 3
   },
   "file_extension": ".py",
   "mimetype": "text/x-python",
   "name": "python",
   "nbconvert_exporter": "python",
   "pygments_lexer": "ipython3",
   "version": "3.12.6"
=======
>>>>>>> df9e9d4d
  }
 },
 "nbformat": 4,
 "nbformat_minor": 2
}<|MERGE_RESOLUTION|>--- conflicted
+++ resolved
@@ -372,21 +372,6 @@
    "display_name": "Python 3 (ipykernel)",
    "language": "python",
    "name": "python3"
-<<<<<<< HEAD
-  },
-  "language_info": {
-   "codemirror_mode": {
-    "name": "ipython",
-    "version": 3
-   },
-   "file_extension": ".py",
-   "mimetype": "text/x-python",
-   "name": "python",
-   "nbconvert_exporter": "python",
-   "pygments_lexer": "ipython3",
-   "version": "3.12.6"
-=======
->>>>>>> df9e9d4d
   }
  },
  "nbformat": 4,
