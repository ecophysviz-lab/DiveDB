"""
Layout components for the DiveDB data visualization dashboard.
"""

from dash import dcc, html
import dash_bootstrap_components as dbc
import pandas as pd
import three_js_orientation
import video_preview
from datetime import datetime, timedelta


def truncate_middle(text, max_length=30):
    """Truncate text in the middle, keeping start and end visible."""
    if len(text) <= max_length:
        return text

    # Keep roughly 1/3 at start, 1/3 at end
    start_len = max_length // 3
    end_len = max_length - start_len - 3  # -3 for "..."

    return f"{text[:start_len]}...{text[-end_len:]}"


def parse_video_duration(duration_str):
    """Parse video duration from HH:MM:SS.mmm format to total seconds."""
    if not duration_str:
        return 0

    try:
        # Handle HH:MM:SS.mmm format
        time_parts = duration_str.split(":")
        if len(time_parts) == 3:
            hours = int(time_parts[0])
            minutes = int(time_parts[1])
            # Handle seconds and milliseconds
            seconds_part = float(time_parts[2])
            total_seconds = hours * 3600 + minutes * 60 + seconds_part
            return total_seconds
    except (ValueError, IndexError):
        pass

    return 0


def calculate_video_timeline_position(video, timeline_start_ts, timeline_end_ts):
    """Calculate video start/end ratios for timeline positioning."""
    try:
        # Parse video creation timestamp
        video_start_dt = datetime.fromisoformat(video["fileCreatedAt"])
        video_start_ts = video_start_dt.timestamp()

        # Parse video duration
        duration_seconds = parse_video_duration(
            video.get("metadata", {}).get("duration", "0")
        )
        video_end_ts = video_start_ts + duration_seconds

        # Calculate timeline ratios (0.0 to 1.0)
        timeline_duration = timeline_end_ts - timeline_start_ts

        if timeline_duration <= 0:
            return {"start": 0, "end": 0, "status": "error"}

        start_ratio = (video_start_ts - timeline_start_ts) / timeline_duration
        end_ratio = (video_end_ts - timeline_start_ts) / timeline_duration

        # Handle videos that are completely outside the timeline
        if start_ratio > 1.0 or end_ratio < 0.0:
            if start_ratio > 1.0:
                # Video after timeline - show at far right
                return {"start": 0.95, "end": 1.0, "status": "after"}
            else:
                # Video before timeline - show at far left
                return {"start": 0.0, "end": 0.05, "status": "before"}

        # Handle videos that extend beyond the timeline bounds
        # Clamp ratios to 0.0-1.0 range but preserve relative positioning
        clamped_start = max(0.0, min(1.0, start_ratio))
        clamped_end = max(0.0, min(1.0, end_ratio))

        # Determine video status based on timeline relationship
        if start_ratio >= 0 and end_ratio <= 1:
            # Video is completely within timeline bounds
            status = "within"
        else:
            # Video spans across timeline boundaries
            status = "overlapping"

        # Ensure we have a valid range with minimum width
        if clamped_end <= clamped_start:
            # Video has been clamped to invalid range - ensure minimal visibility
            if start_ratio < 0:
                clamped_start = 0.0
                clamped_end = 0.05
            else:
                clamped_start = 0.95
                clamped_end = 1.0

        return {"start": clamped_start, "end": clamped_end, "status": status}
    except (ValueError, KeyError, TypeError) as e:
        print(f"   ❌ Error calculating video position: {e}")
        return {"start": 0, "end": 0, "status": "error"}


def create_header():
    """Create the main header/navbar component."""
    return html.Header(
        [
            dbc.Navbar(
                dbc.Container(
                    [
                        html.A(
                            dbc.Row(
                                [
                                    dbc.Col(
                                        html.Img(
                                            src="/assets/images/divedb_logo.png",
                                        ),
                                        className="logo",
                                    ),
                                    dbc.Col(
                                        dbc.NavbarBrand(
                                            "Data Visualization",
                                            className="ms-3",
                                        )
                                    ),
                                ],
                                align="center",
                                className="g-0",
                            ),
                            href="/",
                            style={"textDecoration": "none"},
                        ),
                        dbc.DropdownMenu(
                            children=[
                                dbc.DropdownMenuItem(
                                    "View Profile",
                                    href="#",
                                    id="view-profile",
                                ),
                                dbc.DropdownMenuItem(
                                    "Settings", href="#", id="settings"
                                ),
                                dbc.DropdownMenuItem(divider=True),
                                dbc.DropdownMenuItem(
                                    "Sign Out", href="#", id="sign-out"
                                ),
                            ],
                            toggle_class_name="btn btn-icon-only btn-icon-profile btn-lg",
                            id="profile-dropdown",
                            direction="down",
                            align_end=True,
                        ),
                        dbc.NavbarToggler(id="navbar-toggler", n_clicks=0),
                    ]
                ),
                color="dark",
                dark=True,
            )
        ],
        className="main_header",
    )


def create_dataset_accordion_item(
    title_text, animal_image, border_color, animal_id, item_id, status=None
):
    """Create a single accordion item for the dataset sidebar."""
    status_indicator = None
    if status:
        status_indicator = dbc.Col(
            html.Div(
                [
                    html.Span(
                        "●",
                        className=f"text-{status['color']} me-1",
                    ),
                    html.Small(
                        status["text"],
                        className="text-muted",
                    ),
                ],
                className="ms-auto d-flex align-items-center",
            ),
            width={"size": "auto"},
        )

    return dbc.AccordionItem(
        [
            html.Div(
                [
                    html.Button(
                        [
                            html.P(
                                [
                                    html.Strong(
                                        [
                                            "April 22, 2018",
                                        ],
                                    ),
                                ],
                                className="strong m-0",
                            ),
                        ],
                        className="list-group-item list-group-item-action animal_link",
                    ),
                    html.Button(
                        [
                            html.P(
                                [
                                    html.Strong(
                                        [
                                            "April 22, 2018",
                                        ],
                                    ),
                                ],
                                className="strong m-0",
                            ),
                        ],
                        className="list-group-item list-group-item-action animal_link",
                    ),
                    html.Button(
                        [
                            html.P(
                                [
                                    html.Strong(
                                        [
                                            "April 22, 2018",
                                        ],
                                    ),
                                ],
                                className="strong m-0",
                            ),
                        ],
                        className="list-group-item list-group-item-action",
                    ),
                ],
                className="list-group",
            ),
        ],
        title=[
            html.Div(
                [
                    dbc.Row(
                        [
                            dbc.Col(
                                html.Div(
                                    [
                                        html.Div(
                                            [
                                                html.Img(
                                                    src=f"/assets/images/{animal_image}",
                                                ),
                                            ],
                                            className="animal_border ratio ratio-1x1",
                                        ),
                                    ],
                                    className="animal_art sm",
                                    style={"--bs-border-color": f"var({border_color})"},
                                ),
                                width={"size": "auto"},
                            ),
                            dbc.Col(
                                [
                                    html.P(
                                        [
                                            html.Strong(
                                                [
                                                    animal_id,
                                                ],
                                            ),
                                        ],
                                        className="strong m-0",
                                    ),
                                ],
                            ),
                            dbc.Col(),
                            status_indicator if status else dbc.Col(),
                        ],
                        align="center",
                        className="gx-3",
                    ),
                ],
                className="w-100",
            )
        ],
        item_id=item_id,
    )


def create_left_sidebar():
    """Create the left sidebar with datasets."""
    return html.Div(
        [
            html.Div(
                [
                    html.Div(
                        dbc.Row(
                            [
                                dbc.Col(
                                    [
                                        html.Button(
                                            id="left-toggle",
                                            className="btn btn-icon-only btn-sm btn-icon-expand toggle_left",
                                            n_clicks=0,
                                        ),
                                        dbc.Tooltip(
                                            "Toggle Left Sidebar",
                                            target="left-toggle",
                                            placement="right",
                                        ),
                                    ],
                                    width={"size": "auto"},
                                ),
                                dbc.Col(
                                    [
                                        html.P(
                                            [
                                                html.Strong(
                                                    [
                                                        "Datasets",
                                                    ],
                                                ),
                                            ],
                                            className="m-0",
                                        ),
                                    ],
                                    className="sidebar_title",
                                ),
                            ],
                            align="center",
                            className="gx-2",
                        ),
                        className="sidebar_header",
                    ),
                    html.Div(
                        dbc.Accordion(
                            [
                                create_dataset_accordion_item(
                                    "DOLP_001",
                                    "dolphin.svg",
                                    "--pink",
                                    "DOLP_001",
                                    "date-accordion-1",
                                ),
                                create_dataset_accordion_item(
                                    "APFO_001",
                                    "penguin.svg",
                                    "--orange",
                                    "APFO_001",
                                    "date-accordion-2",
                                    status={"color": "success", "text": "Active"},
                                ),
                                create_dataset_accordion_item(
                                    "NESC_001",
                                    "seal.svg",
                                    "--turquoise",
                                    "NESC_001",
                                    "date-accordion-3",
                                ),
                                create_dataset_accordion_item(
                                    "NESC_002",
                                    "seal.svg",
                                    "--green",
                                    "NESC_002",
                                    "date-accordion-4",
                                ),
                                create_dataset_accordion_item(
                                    "NESC_003",
                                    "seal.svg",
                                    "--purple",
                                    "NESC_003",
                                    "date-accordion-5",
                                ),
                                create_dataset_accordion_item(
                                    "TURL_001",
                                    "turtle.svg",
                                    "--red",
                                    "TURL_001",
                                    "date-accordion-6",
                                ),
                                create_dataset_accordion_item(
                                    "TURL_002",
                                    "turtle.svg",
                                    "--green",
                                    "TURL_002",
                                    "date-accordion-7",
                                ),
                                create_dataset_accordion_item(
                                    "TURL_003",
                                    "turtle.svg",
                                    "--pink",
                                    "TURL_003",
                                    "date-accordion-8",
                                ),
                            ],
                            id="sidebar-accordion",
                            start_collapsed=True,
                            always_open=False,
                            flush=True,
                        ),
                        className="sidebar_content",
                    ),
                ],
                className="sidebar",
            )
        ],
        className="left_sidebar",
    )


def create_main_content(fig, channel_options=None):
    """Create the main content area with the graph."""
    # Convert channel_options to dropdown format
    dropdown_options = []
    if channel_options:
        for option in channel_options:
            if isinstance(option, dict):
                # Handle dictionary format
                label = option.get('label', option.get('name', 'Unknown'))
                value = option.get('value', option.get('id', label.lower()))
                dropdown_options.append({"label": label, "value": value})
            else:
                # Handle string format
                dropdown_options.append({"label": str(option), "value": str(option).lower()})
    else:
        # Fallback options if channel_options is None
        dropdown_options = [
            {"label": "Depth", "value": "depth"},
            {"label": "Pitch, roll, heading", "value": "prh"},
            {"label": "Temperature", "value": "temperature"},
            {"label": "Light", "value": "light"},
        ]

    return html.Div(
        [
            html.Div(
                [
                    html.Div(
                        dbc.Row(
                            [
                                dbc.Col(
                                    [
                                        html.P(
                                            [
                                                html.Strong(
                                                    [
                                                        "Data Channels",
                                                    ],
                                                ),
                                            ],
                                            className="m-0",
                                        ),
                                    ],
                                    className="sidebar_title",
                                ),
                                dbc.Col(
                                    [
                                        dbc.DropdownMenu(
                                            [
                                                html.Div(
                                                    [
                                                        dbc.ListGroup(
                                                            [
                                                                dbc.ListGroupItem(
                                                                    dbc.Row(
                                                                        [
                                                                            dbc.Col(
                                                                                html.Button(
                                                                                    html.Img(
                                                                                        src="/assets/images/drag.svg",
                                                                                        className="drag-icon",
                                                                                    ),
                                                                                    className="btn btn-icon-only btn-sm",
                                                                                    id={"type": "channel-drag", "index": 1},
                                                                                ),
                                                                                width="auto",
                                                                                className="drag-handle",
                                                                            ),
                                                                            dbc.Col(
                                                                                dbc.Select(
                                                                                    options=dropdown_options,
                                                                                    value=dropdown_options[0]["value"] if dropdown_options else "depth",
                                                                                    id={"type": "channel-select", "index": 1},
                                                                                ),
                                                                            ),
                                                                            dbc.Col(
                                                                                html.Button(
                                                                                    html.Img(
                                                                                        src="/assets/images/remove.svg",
                                                                                        className="remove-icon",
                                                                                    ),
                                                                                    className="btn btn-icon-only btn-sm",
                                                                                    id={"type": "channel-remove", "index": 1},
                                                                                ),
                                                                                width="auto",
                                                                            ),
                                                                        ],
                                                                        align="center",
                                                                        className="g-2",
                                                                    ),
                                                                ),
                                                                dbc.ListGroupItem(
                                                                    dbc.Row(
                                                                        [
                                                                            dbc.Col(
                                                                                dbc.Button(
                                                                                    "Add Graph",
                                                                                    color="primary",
                                                                                    className="btn-xs btn-stroke my-1",
                                                                                    id="add-graph-btn",
                                                                                ),
                                                                            ),
                                                                        ],
                                                                        align="center",
                                                                        className="g-2",
                                                                    ),
                                                                ),
                                                            ],
                                                            id="graph-channel-list",
                                                        ),
                                                        
                                                    ],
                                                    className="",
                                                )
                                            ],
                                            toggle_class_name="btn btn-sm btn-icon-only m-0",
                                            id="graph-channels",
                                            direction="down",
                                            align_end=False,
                                            label=[
                                                html.Img(
                                                    src="/assets/images/filter.svg",
                                                    className="",
                                                ),
                                                "Manage Channels"
                                            ]
                                        ),
                                        dbc.Tooltip(
                                            "Manage Channels",
                                            target="graph-channels",
                                            placement="right",
                                        ),
                                    ],
                                    width={"size": "auto"},
                                ),
                            ],
                            align="center",
                            className="gx-2",
                        ),
                        className="sidebar_header",
                    ),
                    html.Div(
                        [
                            html.Div(
                                [
                                    dcc.Graph(
                                        id="graph-content",
                                        figure=fig,
                                        responsive=True,
                                    ),
                                ],
                                className="graph-content-container",
                            ),
                        ],
                        className="sidebar_content",
                    )
                ],
                className="sidebar",
            ),
            html.Div([], className="resize-bar", id="resizeHandle"),
        ],
        className="main_content",
    )


def create_right_sidebar(
    data_json, video_min_timestamp, video_options=None, restricted_time_range=None
):
    """Create the right sidebar with 3D model and video."""
    return html.Div(
        [
            html.Div(
                [
                    html.Div(
                        dbc.Row(
                            [
                                dbc.Col(
                                    [
                                        html.P(
                                            [
                                                html.Strong(
                                                    [
                                                        "Visuals",
                                                    ],
                                                ),
                                            ],
                                            className="m-0",
                                        ),
                                    ],
                                    className="sidebar_title",
                                ),
                                dbc.Col(
                                    [
                                        html.Button(
                                            id="right-toggle",
                                            className="btn btn-icon-only btn-sm btn-icon-expand toggle_right",
                                            n_clicks=0,
                                        ),
                                        dbc.Tooltip(
                                            "Toggle Right Sidebar",
                                            target="right-toggle",
                                            placement="left",
                                        ),
                                    ],
                                    width={"size": "auto"},
                                ),
                            ],
                            align="center",
                            className="gx-2",
                        ),
                        className="sidebar_header xd-none",
                    ),
                    html.Div(
                        [
                            html.Div(
                                [
                                    html.Div(
                                        [
                                            three_js_orientation.ThreeJsOrientation(
                                                id="three-d-model",
                                                data=data_json,
                                                activeTime=0,
                                                objFile="/assets/PenguinSwim.obj",
                                                textureFile="/assets/PenguinSwim.png",
                                                style={
                                                    "width": "100%",
                                                    "height": "100%",
                                                },
                                            ),
                                            html.Button(
                                                [
                                                    "Expand",
                                                ],
                                                id="right-top-toggle",
                                                className="btn btn-icon toggle_right_top",
                                                n_clicks=0,
                                            ),
                                            dbc.Tooltip(
                                                "Expand 3D Model",
                                                target="right-top-toggle",
                                                placement="left",
                                            ),
                                        ],
                                        className="three-d-model-container",
                                    )
                                ],
                                className="right_sidebar_top",
                            ),
                            html.Div(
                                [
                                    html.Div(
                                        [
                                            video_preview.VideoPreview(
                                                id="video-trimmer",
                                                videoSrc="",  # Empty string as placeholder until proper rebuild
                                                videoMetadata=None,  # Will be populated when video is selected
                                                datasetStartTime=video_min_timestamp,
                                                playheadTime=video_min_timestamp,
                                                isPlaying=False,
                                                showControls=False,
                                            ),
                                            html.Button(
                                                [
                                                    "Expand",
                                                ],
                                                id="right-bottom-toggle",
                                                className="btn btn-icon toggle_right_bottom",
                                                n_clicks=0,
                                            ),
                                            dbc.Tooltip(
                                                "Expand Video",
                                                target="right-bottom-toggle",
                                                placement="left",
                                            ),
                                        ],
                                        className="video-container",
                                    )
                                ],
                                className="right_sidebar_bottom",
                            ),
                        ],
                        className="sidebar_content",
                    ),
                ],
                className="sidebar",
            ),
        ],
        className="right_sidebar",
    )


def create_saved_indicator(
    saved_id,
    timestamp_display,
    notes,
    start_ratio,
    end_ratio,
    timestamp_min,
    timestamp_max,
):
    """Create a saved timestamp indicator."""
    timestamp_range = timestamp_max - timestamp_min
    return html.Div(
        [
            html.Button(
                [],
                className="",
                id=saved_id,
            ),
            dbc.Tooltip(
                [
                    html.Div(
                        timestamp_display,
                        className="timestamp",
                    ),
                    html.Div(notes),
                ],
                target=saved_id,
                className="tooltip-saved",
                placement="top",
            ),
        ],
        className="saved_indicator",
        style={
            "--start": int(timestamp_range * start_ratio),
            "--end": int(timestamp_range * end_ratio),
            "--length": int(timestamp_range),
        },
    )


def create_video_indicator(
    video_id, tooltip_content, position_data, timestamp_min, timestamp_max
):
    """Create a video available indicator."""
    timestamp_range = timestamp_max - timestamp_min
    start_ratio = position_data["start"]
    end_ratio = position_data["end"]
    status = position_data["status"]

    # Determine CSS classes based on video status
    base_class = "video_available_indicator"
    status_class = f"video_status_{status}"
    full_class = f"{base_class} {status_class}"

    # Add visual styling hints for out-of-view videos
    button_style = {
        "cursor": "pointer",
        "background": "transparent",
        "border": "none",
        "width": "100%",
        "height": "100%",
        "position": "absolute",
        "top": "0",
        "left": "0",
    }

    # Add visual indicators for out-of-view videos
    if status in ["before", "after"]:
        button_style["opacity"] = "0.5"  # Make out-of-view videos semi-transparent
        button_style["filter"] = "grayscale(0.5)"  # Add slight desaturation
    return html.Div(
        [
            html.Button(
                [],
                className="video-indicator-btn",
                id=video_id,
                style=button_style,
            ),
            dbc.Tooltip(
                tooltip_content,
                target=video_id,
                placement="top",
            ),
        ],
        className=full_class,
        style={
            "--start": int(timestamp_range * start_ratio),
            "--end": int(timestamp_range * end_ratio),
            "--length": int(timestamp_range),
            "position": "relative",  # Ensure button positioning works
        },
    )


def create_event_indicator(
    event_id,
    tooltip_content,
    start_ratio,
    end_ratio,
    timestamp_min,
    timestamp_max,
    color=None,
):
    """Create an event indicator for the timeline."""
    timestamp_range = timestamp_max - timestamp_min

    # Ensure minimum width for very short events
    min_width_ratio = 0.005  # 0.5% of timeline
    if end_ratio - start_ratio < min_width_ratio:
        # Expand event to minimum width, centered on original position
        center = (start_ratio + end_ratio) / 2
        start_ratio = max(0, center - min_width_ratio / 2)
        end_ratio = min(1, center + min_width_ratio / 2)

    # Build style dict with color if provided
    style = {
        "--start": int(timestamp_range * start_ratio),
        "--end": int(timestamp_range * end_ratio),
        "--length": int(timestamp_range),
    }
    if color:
        style["--event-color"] = color

    return html.Div(
        [
            html.Button(
                [],
                className="",
                id=event_id,
                style={"backgroundColor": color} if color else {},
            ),
            dbc.Tooltip(
                tooltip_content,
                target=event_id,
                className="tooltip-saved",
                placement="top",
            ),
        ],
        className="saved_indicator",
        style=style,
    )


def get_event_color_palette():
    """Return a predefined color palette for the first 4 event types."""
    return [
        "#3498db",  # Blue
        "#2ecc71",  # Green
        "#e74c3c",  # Red
        "#f39c12",  # Orange
    ]


def generate_random_color(seed_text):
    """Generate a deterministic but visually distinct color based on seed text."""
    import hashlib

    # Use hash of the text to generate consistent colors for same event types
    hash_obj = hashlib.md5(seed_text.encode())
    hash_hex = hash_obj.hexdigest()

    # Extract RGB values from hash (use first 6 chars)
    r = int(hash_hex[0:2], 16)
    g = int(hash_hex[2:4], 16)
    b = int(hash_hex[4:6], 16)

    # Ensure colors are not too dark or too light
    # Adjust to be in the range 60-200 for better visibility
    r = 60 + (r % 140)
    g = 60 + (g % 140)
    b = 60 + (b % 140)

    return f"#{r:02x}{g:02x}{b:02x}"


def assign_event_colors(events_df):
    """Assign colors to events based on their event_key."""
    if events_df is None or len(events_df) == 0:
        return {}

    # Get unique event types
    unique_event_keys = events_df["event_key"].unique()

    # Get predefined palette
    palette = get_event_color_palette()

    # Create color mapping
    color_map = {}
    for idx, event_key in enumerate(unique_event_keys):
        if idx < len(palette):
            # Use predefined color for first 4 types
            color_map[event_key] = palette[idx]
        else:
            # Generate random color for additional types
            color_map[event_key] = generate_random_color(event_key)

    return color_map


def generate_event_indicators_row(events_df, timestamp_min, timestamp_max):
    """Generate the event indicators rows for the timeline (one row per event type)."""
    # If no events, return empty list
    if events_df is None or len(events_df) == 0:
        return []

    # Assign colors to event types
    color_map = assign_event_colors(events_df)

    # Group events by event_key
    event_types = events_df["event_key"].unique()

    # Create a row for each event type
    rows = []
    for event_type in event_types:
        # Filter events for this type
        type_events = events_df[events_df["event_key"] == event_type]

        # Generate indicators for this event type
        event_indicators = []
        for i, event in type_events.iterrows():
            # Calculate position using pre-computed timestamp columns
            start_ts = event["timestamp_start"]
            end_ts = event["timestamp_end"]

            start_ratio = (start_ts - timestamp_min) / (timestamp_max - timestamp_min)
            end_ratio = (end_ts - timestamp_min) / (timestamp_max - timestamp_min)

            # Clamp ratios to [0, 1] range for events extending beyond timeline
            start_ratio = max(0.0, min(1.0, start_ratio))
            end_ratio = max(0.0, min(1.0, end_ratio))

            # Format times for tooltip with milliseconds
            start_dt = pd.to_datetime(event["datetime_start"])
            end_dt = pd.to_datetime(event["datetime_end"])

            # Format with milliseconds (strftime %f gives microseconds, so divide by 1000)
            start_time = start_dt.strftime("%H:%M:%S.%f")[
                :-3
            ]  # Remove last 3 digits to get milliseconds
            end_time = end_dt.strftime("%H:%M:%S.%f")[:-3]

            # Get color for this event type
            event_color = color_map.get(event["event_key"], "#95a5a6")  # Default gray

            # Create tooltip with event details
            tooltip_content = [
                html.Div(
                    event["event_key"],
                    className="event-key",
                    style={"fontWeight": "bold"},
                )
            ]

            # Show single time if start and end are the same, otherwise show range
            if start_dt == end_dt:
                start_time = start_dt.strftime("%H:%M:%S.%f")[
                    :-3
                ]  # Remove last 3 digits to get milliseconds
                tooltip_content.append(html.Div(start_time, className="event-time"))
            else:
                start_time = start_dt.strftime("%H:%M:%S")
                end_time = end_dt.strftime("%H:%M:%S")
                tooltip_content.append(
                    html.Div(f"{start_time} - {end_time}", className="event-time")
                )

            if pd.notna(event.get("short_description")):
                tooltip_content.append(html.Div(event["short_description"]))

            event_indicators.append(
                create_event_indicator(
                    f"event-{i}",
                    tooltip_content,
                    start_ratio,
                    end_ratio,
                    timestamp_min,
                    timestamp_max,
                    color=event_color,
                )
            )

        # Create a row for this event type
        rows.append(
            dbc.Row(
                [
                    dbc.Col(
                        [
                            html.Div(
                                [
                                    html.Div(
                                        [
                                            html.Span(
                                                "●",
                                                style={
                                                    "color": color_map.get(
                                                        event_type, "#95a5a6"
                                                    ),
                                                    "fontSize": "10px",
                                                    "marginRight": "4px",
                                                },
                                            ),
                                            html.Span(
                                                truncate_middle(
                                                    event_type, max_length=20
                                                ),
                                                style={
                                                    "fontSize": "12px",
                                                    "color": color_map.get(
                                                        event_type, "#95a5a6"
                                                    ),
                                                    "maxWidth": "24px",
                                                    "overflow": "hidden",
                                                    "textOverflow": "ellipsis",
                                                    "whiteSpace": "nowrap",
                                                },
                                            ),
                                        ],
                                        style={
                                            "display": "flex",
                                            "alignItems": "center",
                                        },
                                    ),
                                ],
                                className="sm",
                            ),
                        ],
                        width={"size": "auto"},
                    ),
                    dbc.Col(
                        [
                            html.Div(
                                event_indicators,
                                className="saved",
                                style={"backgroundColor": "transparent"},
                            ),
                        ],
                        className="",
                    ),
                ],
                align="center",
                className="g-4",
            )
        )

    return rows


def create_footer(dff, video_options=None, events_df=None):
    """Create the footer with playhead controls and timeline."""
    timestamp_min = dff["timestamp"].min()
    timestamp_max = dff["timestamp"].max()

    # Generate video indicators from real video data
    video_indicators = []
    if video_options:
        for i, video in enumerate(video_options):
            position_data = calculate_video_timeline_position(
                video, timestamp_min, timestamp_max
            )

            # Skip videos with error status
            if position_data["status"] == "error":
                continue

            # Create tooltip text with video info
            filename = video.get("filename", "Unknown Video")
            duration = video.get("metadata", {}).get("duration", "Unknown")
            created = video.get("fileCreatedAt", "")

            # Create multi-line tooltip with structured HTML
            tooltip_content = [
                html.Div(truncate_middle(filename), className="video-filename")
            ]

            start_dt = datetime.fromisoformat(created.replace("Z", "+00:00"))
            start_time = start_dt.strftime("%H:%M:%S")

            if duration != "Unknown":
                duration_seconds = parse_video_duration(duration)
                if duration_seconds > 0:
                    end_dt = start_dt + timedelta(seconds=duration_seconds)
                    end_time = end_dt.strftime("%H:%M:%S")
                    tooltip_content.append(
                        html.Div(f"Duration: {start_time} - {end_time}")
                    )

            # Add status indicator to tooltip
            status_messages = {
                "within": "📍 Fully within timeline",
                "overlapping": "📍 Spans timeline boundaries",
                "before": "⏮️ Before timeline (out of view)",
                "after": "⏭️ After timeline (out of view)",
                "error": "❌ Error processing video",
            }
            status_msg = status_messages.get(position_data["status"], "")
            if status_msg:
                tooltip_content.append(html.Div(status_msg, className="video-status"))

            video_indicators.append(
                create_video_indicator(
                    f"video-{video.get('id', i)}",
                    tooltip_content,
                    position_data,
                    timestamp_min,
                    timestamp_max,
                )
            )

    return html.Footer(
        [
            html.Div(
                dbc.Container(
                    [
                        dbc.Row(
                            [
                                dbc.Col(
                                    [
                                        html.Div(
                                            [
                                                html.Img(
                                                    src="/assets/images/scrubber.svg",
                                                    id="scrubber-icon",
                                                ),
                                                dbc.Tooltip(
                                                    "Timeline Scrubber",
                                                    target="scrubber-icon",
                                                    placement="top",
                                                ),
                                            ],
                                            className="icon sm",
                                        ),
                                    ],
                                    width={"size": "auto"},
                                ),
                                dbc.Col(
                                    [
                                        dcc.Slider(
                                            id="playhead-slider",
                                            className="playhead-slider",
                                            min=timestamp_min,
                                            max=timestamp_max,
                                            value=timestamp_min,
                                            step=1,
                                            marks=None,
                                            tooltip={
                                                "placement": "top",
                                                "always_visible": True,
                                                "transform": "formatTimestamp",
                                            },
                                        ),
                                        dbc.Row(
                                            [
                                                dbc.Col(
                                                    [
                                                        html.Div(
                                                            [
                                                                html.P(
                                                                    [
                                                                        pd.to_datetime(
                                                                            timestamp_min,
                                                                            unit="s",
                                                                        ).strftime(
                                                                            "%H:%M:%S"
                                                                        ),
                                                                    ],
                                                                    className="xs m-0",
                                                                ),
                                                            ],
                                                            className="time-start",
                                                        ),
                                                    ],
                                                    width={"size": "auto"},
                                                ),
                                                dbc.Col(
                                                    [
                                                        html.Div(
                                                            [
                                                                html.P(
                                                                    [
                                                                        pd.to_datetime(
                                                                            timestamp_max,
                                                                            unit="s",
                                                                        ).strftime(
                                                                            "%H:%M:%S"
                                                                        ),
                                                                    ],
                                                                    className="xs m-0",
                                                                ),
                                                            ],
                                                            className="time-end",
                                                        ),
                                                    ],
                                                    width={"size": "auto"},
                                                ),
                                            ],
                                            align="center",
                                            justify="between",
                                            className="gx-4",
                                        ),
                                    ],
                                    className="",
                                ),
                            ],
                            align="center",
                            className="g-4",
                        ),
                    ]
                    + generate_event_indicators_row(
                        events_df, timestamp_min, timestamp_max
                    )
                    + (
                        [
                            dbc.Row(
                                [
                                    dbc.Col(
                                        [
                                            html.Div(
                                                [
                                                    html.Img(
                                                        src="/assets/images/video.svg",
                                                        id="video-icon",
                                                    ),
                                                    dbc.Tooltip(
                                                        "Video Available",
                                                        target="video-icon",
                                                        placement="top",
                                                    ),
                                                ],
                                                className="icon sm",
                                            ),
                                        ],
                                        width={"size": "auto"},
                                    ),
                                    dbc.Col(
                                        [
                                            html.Div(
                                                video_indicators,
                                                className="video_available",
                                            ),
                                        ],
                                        className="",
                                    ),
                                ],
                                align="center",
                                className="g-4",
                            ),
                        ]
                        if video_indicators
                        else []
                    ),
                    fluid=True,
                ),
                className="playhead-slider-container",
            ),
            html.Div(
                dbc.Container(
                    [
                        dbc.Row(
                            [
                                dbc.Col(
                                    dbc.Row(
                                        [
                                            dbc.Col(
                                                html.Div(
                                                    [
                                                        html.Div(
                                                            [
                                                                html.Img(
                                                                    src="/assets/images/penguin.svg",
                                                                ),
                                                            ],
                                                            className="animal_border ratio ratio-1x1",
                                                        ),
                                                    ],
                                                    className="animal_art",
                                                    style={
                                                        "--bs-border-color": "var(--orange)"
                                                    },
                                                ),
                                                width={"size": "auto"},
                                            ),
                                            dbc.Col(
                                                [
                                                    html.P(
                                                        [
                                                            html.Strong(
                                                                [
                                                                    "APFO_001",
                                                                ],
                                                            ),
                                                        ],
                                                        className="strong m-0",
                                                    ),
                                                    html.P(
                                                        [
                                                            "November 8, 2019",
                                                        ],
                                                        className="sm m-0",
                                                    ),
                                                ],
                                            ),
                                        ],
                                        align="center",
                                        justify="center",
                                        className="h-100 gx-4",
                                    ),
                                    width={"size": "3"},
                                ),
                                dbc.Col(
                                    dbc.Row(
                                        [
                                            dbc.Col(
                                                [
                                                    html.Button(
                                                        [
                                                            "Previous Deployment",
                                                            html.Img(
                                                                src="/assets/images/skip-prev-bold.svg",
                                                            ),
                                                        ],
                                                        className="btn btn-icon-only btn-icon-skip-back",
                                                        id="previous-button",
                                                        n_clicks=0,
                                                    ),
                                                    dbc.Tooltip(
                                                        "Previous Deployment",
                                                        target="previous-button",
                                                        placement="top",
                                                    ),
                                                ],
                                                width={"size": "auto"},
                                            ),
                                            dbc.Col(
                                                [
                                                    html.Button(
                                                        [
                                                            "Rewind",
                                                            html.Img(
                                                                src="/assets/images/rewind-bold.svg",
                                                            ),
                                                        ],
                                                        className="btn btn-icon-only btn-icon-reverse",
                                                        id="rewind-button",
                                                        n_clicks=0,
                                                    ),
                                                    dbc.Tooltip(
                                                        "Rewind",
                                                        target="rewind-button",
                                                        placement="top",
                                                    ),
                                                ],
                                                width={"size": "auto"},
                                            ),
                                            dbc.Col(
                                                [
                                                    html.Div(
                                                        [
                                                            html.Button(
                                                                "Play",
                                                                id="play-button",
                                                                n_clicks=0,
                                                                className="btn btn-primary btn-round btn-play btn-lg",
                                                            ),
                                                            dbc.Tooltip(
                                                                "Play/Pause",
                                                                target="play-button",
                                                                placement="top",
                                                                id="play-button-tooltip",
                                                            ),
                                                        ],
                                                        className="p-1",
                                                    ),
                                                ],
                                                width={"size": "auto"},
                                            ),
                                            dbc.Col(
                                                [
                                                    html.Button(
                                                        [
                                                            "Fast Foward",
                                                            html.Img(
                                                                src="/assets/images/foward-bold.svg",
                                                            ),
                                                        ],
                                                        className="btn btn-icon-only btn-icon-forward",
                                                        id="forward-button",
                                                        n_clicks=0,
                                                    ),
                                                    dbc.Tooltip(
                                                        "Fast Foward",
                                                        target="forward-button",
                                                        placement="top",
                                                    ),
                                                ],
                                                width={"size": "auto"},
                                            ),
                                            dbc.Col(
                                                [
                                                    html.Button(
                                                        [
                                                            "Next Deployment",
                                                            html.Img(
                                                                src="/assets/images/skip-next-bold.svg",
                                                            ),
                                                        ],
                                                        className="btn btn-icon-only btn-icon-skip-forward",
                                                        id="next-button",
                                                        n_clicks=0,
                                                    ),
                                                    dbc.Tooltip(
                                                        "Next Deployment",
                                                        target="next-button",
                                                        placement="top",
                                                    ),
                                                ],
                                                width={"size": "auto"},
                                            ),
                                        ],
                                        align="center",
                                        justify="center",
                                        className="h-100 gx-2",
                                    ),
                                    width={"size": "6"},
                                ),
                                dbc.Col(
                                    html.Div(
                                        [
                                            html.Div(
                                                [
                                                    dbc.Row(
                                                        [
                                                            dbc.Col(
                                                                [
                                                                    html.Button(
                                                                        [
                                                                            "Save",
                                                                            html.Img(
                                                                                src="/assets/images/save.svg",
                                                                            ),
                                                                        ],
                                                                        className="btn btn-icon-only btn-icon-save",
                                                                        id="save-button",
                                                                        n_clicks=0,
                                                                    ),
                                                                    dbc.Tooltip(
                                                                        "Bookmark Timestamp",
                                                                        target="save-button",
                                                                        placement="top",
                                                                    ),
                                                                ],
                                                                width={"size": "auto"},
                                                            ),
                                                            dbc.Col(
                                                                [
                                                                    dbc.Button(
                                                                        [
                                                                            "Speed",
                                                                            html.Img(
                                                                                src="/assets/images/speed.svg",
                                                                            ),
                                                                        ],
                                                                        id="playback-rate",
                                                                        className="btn btn-icon-only btn-icon-speed",
                                                                    ),
                                                                    dbc.Tooltip(
                                                                        "Playback Rate",
                                                                        target="playback-rate",
                                                                        placement="top",
                                                                    ),
                                                                    dbc.Popover(
                                                                        [
                                                                            dbc.PopoverBody(
                                                                                [
                                                                                    dcc.Slider(
                                                                                        id="playback-rate-slider",
                                                                                        min=0,
                                                                                        max=4,
                                                                                        step=None,
                                                                                        updatemode="drag",
                                                                                        marks={
                                                                                            0: "0.25x",
                                                                                            1: "0.5x",
                                                                                            2: "1x",
                                                                                            3: "1.5x",
                                                                                            4: "2x",
                                                                                        },
                                                                                        value=2,
                                                                                    ),
                                                                                ]
                                                                            ),
                                                                        ],
                                                                        target="playback-rate",
                                                                        trigger="click",
                                                                        placement="top",
                                                                    ),
                                                                ],
                                                                width={"size": "4"},
                                                            ),
                                                            dbc.Col(
                                                                [
                                                                    html.Button(
                                                                        [
                                                                            "Expand",
                                                                            html.Img(
                                                                                src="/assets/images/fullscreen.svg",
                                                                            ),
                                                                        ],
                                                                        className="btn btn-icon-only btn-icon-fullscreen",
                                                                        id="fullscreen-button",
                                                                    ),
                                                                    dbc.Tooltip(
                                                                        id="fullscreen-tooltip",
                                                                        target="fullscreen-button",
                                                                        placement="top",
                                                                    ),
                                                                ],
                                                            ),
                                                        ],
                                                        align="center",
                                                        className="g-3",
                                                    ),
                                                ],
                                                className="d-flex justify-content-end align-items-center h-100",
                                            ),
                                        ],
                                    ),
                                    width={"size": "3"},
                                ),
                            ],
                            className="",
                            align="center",
                        ),
                    ],
                    fluid=True,
                ),
                className="controls-container",
            ),
        ],
        className="main_footer",
    )


def create_bookmark_modal():
    """Create the bookmark modal dialog."""
    return dbc.Modal(
        [
            dbc.ModalHeader(dbc.ModalTitle("Bookmark Timestamp")),
            dbc.ModalBody(
                [
                    html.Div(
                        [
                            html.P(
                                "Enter a name and notes for this bookmark.",
                            ),
                            dbc.Label("Timestamp Notes", html_for="bookmark-notes"),
                            dbc.Input(
                                type="textarea",
                                id="bookmark-notes",
                                placeholder="Enter notes...",
                            ),
                        ],
                        className="mb-3",
                    )
                ]
            ),
            dbc.ModalFooter(
                [
                    dbc.Button(
                        "Close",
                        id="close",
                        className="btn btn-secondary btn-sm",
                        n_clicks=0,
                    ),
                    dbc.Button(
                        "Save",
                        id="save-bookmark-button",
                        className="btn btn-primary btn-sm",
                    ),
                ]
            ),
        ],
        id="modal",
        is_open=False,
    )


def create_app_stores(dff):
    """Create the dcc.Store and dcc.Interval components."""
    return [
        dcc.Interval(
            id="interval-component",
            interval=1 * 1000,  # Base interval of 1 second
            n_intervals=0,
            disabled=True,  # Start with the interval disabled
        ),
        dcc.Store(id="playhead-time", data=dff["timestamp"].min()),
        dcc.Store(id="is-playing", data=False),
        dcc.Store(id="selected-video", data=None),  # Store for selected video data
        dcc.Store(
            id="manual-video-override", data=None
        ),  # Store for sticky manual selection
        dcc.Store(
            id="video-time-offset", data=0
        ),  # Store for video timeline offset in seconds
        dcc.Store(
            id="channel-order", data=[]
        ),  # Store for channel order after drag and drop
    ]


<<<<<<< HEAD
def create_layout(fig, data_json, dff, video_options=None, restricted_time_range=None, channel_options=None):
=======
def create_layout(
    fig, data_json, dff, video_options=None, restricted_time_range=None, events_df=None
):
>>>>>>> 7a6ab70c
    """Create the complete app layout."""
    return html.Div(
        [
            html.Div(
                [
                    html.Div([], className="announcement_bar"),
                    create_header(),
                    create_left_sidebar(),
                    create_main_content(
                        fig,
                        channel_options=channel_options,
                    ),
                    create_right_sidebar(
                        data_json,
                        dff["timestamp"].min(),
                        video_options=video_options,
                        restricted_time_range=restricted_time_range,
                    ),
                    create_footer(
                        dff, video_options=video_options, events_df=events_df
                    ),
                ],
                className="grid",
            ),
            create_bookmark_modal(),
            *create_app_stores(dff),
        ],
        id="main-layout",
        className="default-layout",
    )<|MERGE_RESOLUTION|>--- conflicted
+++ resolved
@@ -419,7 +419,7 @@
             if isinstance(option, dict):
                 # Handle dictionary format
                 label = option.get('label', option.get('name', 'Unknown'))
-                value = option.get('value', option.get('id', label.lower()))
+                value = option.get('value', option.get('id', label))
                 dropdown_options.append({"label": label, "value": value})
             else:
                 # Handle string format
@@ -1611,13 +1611,9 @@
     ]
 
 
-<<<<<<< HEAD
-def create_layout(fig, data_json, dff, video_options=None, restricted_time_range=None, channel_options=None):
-=======
 def create_layout(
-    fig, data_json, dff, video_options=None, restricted_time_range=None, events_df=None
+    fig, data_json, dff, video_options=None, restricted_time_range=None, events_df=None, channel_options=None
 ):
->>>>>>> 7a6ab70c
     """Create the complete app layout."""
     return html.Div(
         [
