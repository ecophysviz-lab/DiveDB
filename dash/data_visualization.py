import dash
import os
import sys

import pandas as pd
from dotenv import load_dotenv
import dash_bootstrap_components as dbc
from pathlib import Path

from DiveDB.services.duck_pond import DuckPond
from DiveDB.services.notion_orm import NotionORMManager
from graph_utils import plot_tag_data_interactive5
from layout import create_layout
from callbacks import register_callbacks
from clientside_callbacks import register_clientside_callbacks

# Add DiveDB root to path for Immich integration
sys.path.append(str(Path(__file__).parent.parent))

from immich_integration import ImmichService  # noqa: E402

load_dotenv()
# Hard-coded dataset and deployment IDs
DATASET_ID = "apfo-adult-penguin_hr-sr_penguin-ranch_JKB-PP"
DEPLOYMENT_ID = "DepID_2019-11-08_apfo-001"  # Deployment ID format: date + animal ID
START_DATE = "2019-11-08T09:33:11"
END_DATE = "2019-11-08T09:39:30"
TIMEZONE = 13
START_DATE_TZ = START_DATE + f"+{TIMEZONE}:00"
END_DATE_TZ = END_DATE + f"+{TIMEZONE}:00"

notion_manager = NotionORMManager(
    token=os.getenv("NOTION_TOKEN"),
    db_map={
        "Deployment DB": os.getenv("NOTION_DEPLOYMENT_DB"),
        "Recording DB": os.getenv("NOTION_RECORDING_DB"),
        "Logger DB": os.getenv("NOTION_LOGGER_DB"),
        "Animal DB": os.getenv("NOTION_ANIMAL_DB"),
        "Dataset DB": os.getenv("NOTION_DATASET_DB"),
        "Signal DB": os.getenv("NOTION_SIGNAL_DB"),
        "Standardized Channel DB": os.getenv("NOTION_STANDARDIZEDCHANNEL_DB"),
    },
)

app = dash.Dash(
    __name__,
    external_stylesheets=[
        dbc.themes.BOOTSTRAP,
        "/assets/styles.css",  # Custom SASS-compiled CSS
    ],
)

duck_pond = DuckPond.from_environment(notion_manager=notion_manager)

channel_options = duck_pond.get_available_channels(
    dataset=DATASET_ID,
    include_metadata=True,
    pack_groups=True,
)

# Fetch available video assets from Immich for this deployment
immich_service = ImmichService()
media_result = immich_service.find_media_by_deployment_id(
    DEPLOYMENT_ID, media_type="VIDEO", shared=True
)

# Prepare video options for React component using immich service method
video_result = immich_service.prepare_video_options_for_react(media_result)
video_options = video_result.get("video_options", [])

import json

print("Channel options:")
print(json.dumps(channel_options))
print(f"Number of channels: {len(channel_options)}")
print("Channel types:", [opt.get('label', 'No label') for opt in channel_options] if isinstance(channel_options, list) else type(channel_options))

dff = duck_pond.get_data(
    dataset=DATASET_ID,
    animal_ids="apfo-001",
    frequency=1,
    labels=[
        "depth",
        "temp_ext",
        "light",
        "pitch",
        "roll",
        "heading",
    ],
    pivoted=True,
    date_range=(START_DATE_TZ, END_DATE_TZ),
    apply_timezone_offset=TIMEZONE,
    add_timestamp_column=True,
)

# Fetch events for this deployment
events_df = duck_pond.get_events(
    dataset=DATASET_ID,
    animal_ids="apfo-001",
    date_range=(START_DATE_TZ, END_DATE_TZ),
    apply_timezone_offset=TIMEZONE,
    add_timestamp_columns=True,
)

# Ensure datetimes are timezone-aware in UTC first
dff["datetime"] = pd.to_datetime(dff["datetime"], errors="coerce")

# Convert datetime to timestamp (seconds since epoch) for slider control
dff["timestamp"] = dff["datetime"].apply(lambda x: x.timestamp())
dff["depth"] = dff["depth"].apply(lambda x: x * -1)

# Define the restricted time range (biologging data bounds) for video synchronization
data_start_time = dff["datetime"].min()
data_end_time = dff["datetime"].max()
restricted_time_range = {
    "start": data_start_time.isoformat(),
    "end": data_end_time.isoformat(),
    "startTimestamp": dff["timestamp"].min(),
    "endTimestamp": dff["timestamp"].max(),
}

# Replace the existing figure creation with a call to the new function
fig = plot_tag_data_interactive5(
    data_pkl={
        "sensor_data": {
            "light": dff[["datetime", "light"]],
            "temperature": dff[["datetime", "temp_ext"]],
        },
        "derived_data": {
            "prh": dff[["datetime", "pitch", "roll", "heading"]],
            "depth": dff[["datetime", "depth"]],
        },
        "sensor_info": {
            "light": {
                "channels": ["light"],
                "metadata": {
                    "light": {
                        "original_name": "Light",
                        "unit": "lux",
                    }
                },
            },
            "temperature": {
                "channels": ["temp_ext"],
                "metadata": {
                    "temperature": {
                        "original_name": "Temperature (imu)",
                        "unit": "°C",
                    }
                },
            },
        },
        "derived_info": {
            "depth": {
                "channels": ["depth"],
                "metadata": {
                    "depth": {
                        "original_name": "Corrected Depth",
                        "unit": "m",
                    }
                },
            },
            "prh": {
                "channels": ["pitch", "roll", "heading"],
                "metadata": {
                    "pitch": {
                        "original_name": "Pitch",
                        "unit": "°",
                    },
                    "roll": {
                        "original_name": "Roll",
                        "unit": "°",
                    },
                    "heading": {
                        "original_name": "Heading",
                        "unit": "°",
                    },
                },
            },
        },
    },
    sensors=["light", "temperature"],
)

# Set x-axis range to data range and set uirevision
fig.update_layout(
    xaxis=dict(
        range=[dff["datetime"].min(), dff["datetime"].max()],
    ),
    uirevision="constant",  # Maintain UI state across updates
    legend=dict(
        orientation="h",
        yanchor="bottom",
        y=-0.15,
        xanchor="right",
        x=1,
    ),
    font_family="Figtree",
    title_font_family="Figtree",
    font=dict(
        family="Figtree",
        size=14,
        weight="bold",
    ),
    paper_bgcolor="rgba(0,0,0,0)",  # Transparent background
    plot_bgcolor="rgba(245,245,245,1)",  # Transparent plot
    margin=dict(l=0, r=0, t=0, b=0),
)

# Convert DataFrame to JSON
data_json = dff[["datetime", "pitch", "roll", "heading"]].to_json(orient="split")

# Create the app layout using the modular layout system
app.layout = create_layout(
    fig,
    data_json,
    dff,
    video_options=video_options,
    restricted_time_range=restricted_time_range,
<<<<<<< HEAD
    channel_options=channel_options,
=======
    events_df=events_df,
>>>>>>> 7a6ab70c
)

# Register callbacks
register_callbacks(app, dff, video_options, channel_options)
register_clientside_callbacks(app)


if __name__ == "__main__":
    app.run(debug=True, port=8054)<|MERGE_RESOLUTION|>--- conflicted
+++ resolved
@@ -217,11 +217,8 @@
     dff,
     video_options=video_options,
     restricted_time_range=restricted_time_range,
-<<<<<<< HEAD
     channel_options=channel_options,
-=======
     events_df=events_df,
->>>>>>> 7a6ab70c
 )
 
 # Register callbacks
