--- conflicted
+++ resolved
@@ -6,6 +6,7 @@
 import dash_bootstrap_components as dbc
 from pathlib import Path
 from dash import dcc, html
+import pandas as pd
 
 from DiveDB.services.duck_pond import DuckPond
 from DiveDB.services.notion_orm import NotionORMManager
@@ -58,50 +59,6 @@
 # Initialize services (will be passed to callbacks)
 duck_pond = DuckPond.from_environment(notion_manager=notion_manager)
 immich_service = ImmichService()
-<<<<<<< HEAD
-media_result = immich_service.find_media_by_deployment_id(
-    DEPLOYMENT_ID, media_type="VIDEO", shared=True
-)
-
-# Prepare video options for React component using immich service method
-video_result = immich_service.prepare_video_options_for_react(media_result)
-video_options = video_result.get("video_options", [])
-
-import json
-
-print("Channel options:")
-print(json.dumps(channel_options))
-print(f"Number of channels: {len(channel_options)}")
-print("Channel types:", [opt.get('label', 'No label') for opt in channel_options] if isinstance(channel_options, list) else type(channel_options))
-
-dff = duck_pond.get_data(
-    dataset=DATASET_ID,
-    animal_ids="apfo-001",
-    frequency=1,
-    labels=[
-        "depth",
-        "temp_ext",
-        "light",
-        "pitch",
-        "roll",
-        "heading",
-    ],
-    pivoted=True,
-    date_range=(START_DATE_TZ, END_DATE_TZ),
-    apply_timezone_offset=TIMEZONE,
-    add_timestamp_column=True,
-)
-
-# Fetch events for this deployment
-events_df = duck_pond.get_events(
-    dataset=DATASET_ID,
-    animal_ids="apfo-001",
-    date_range=(START_DATE_TZ, END_DATE_TZ),
-    apply_timezone_offset=TIMEZONE,
-    add_timestamp_columns=True,
-)
-=======
->>>>>>> 0db3e9a5
 
 # Datasets will be loaded on page load via callback, not at server startup
 
@@ -138,6 +95,10 @@
         ),  # All datasets with deployments
         dcc.Store(id="selected-timezone", data=0),
         dcc.Store(id="is-loading-data", data=False),  # Track data loading state
+        dcc.Store(id="channel-order", data=[]),  # Track channel order
+        # Stores for channel management
+        dcc.Store(id="available-channels", data=[]),  # Channel options from DuckPond
+        dcc.Store(id="selected-channels", data=[]),  # User-selected channels to display
     ]
 
 
@@ -145,19 +106,10 @@
     fig,
     data_json,
     dff,
-<<<<<<< HEAD
-    video_options=video_options,
-    restricted_time_range=restricted_time_range,
-    channel_options=channel_options,
-    events_df=events_df,
-)
-
-# Register callbacks
-register_callbacks(app, dff, video_options, channel_options)
-=======
     video_options=None,
     restricted_time_range=None,
     events_df=None,
+    channel_options=None,
     use_empty_footer=False,
 ):
     """Create the complete app layout."""
@@ -176,7 +128,7 @@
                     html.Div([], className="announcement_bar"),
                     create_header(),
                     create_left_sidebar(),  # No initial data - populated by callback
-                    create_main_content(fig),
+                    create_main_content(fig, channel_options=channel_options),
                     create_right_sidebar(
                         data_json,
                         dff["timestamp"].min(),
@@ -199,10 +151,10 @@
 # Create initial empty layout
 initial_dff = create_empty_dataframe()
 initial_fig = create_empty_figure()
-# Set datetime as index to match structure sent by selection callback
-initial_data_json = (
-    initial_dff[["datetime"]].set_index("datetime").to_json(orient="split")
-)
+# Create empty data JSON with proper structure for 3D model
+# Use completely empty dataframe (no rows, no columns) to avoid errors
+empty_model_df = pd.DataFrame({"datetime": []}).set_index("datetime")
+initial_data_json = empty_model_df.to_json(orient="split")
 
 # Create the app layout with empty initial state
 app.layout = create_layout(
@@ -212,19 +164,19 @@
     video_options=[],
     restricted_time_range=None,
     events_df=None,
+    channel_options=None,  # Will use default fallback options
     use_empty_footer=True,  # Start with empty footer
 )
 
 # Register all callbacks
 logger = get_logger(__name__)
 logger.info("Starting callback registration...")
-register_callbacks(app, initial_dff, video_options=[])
+register_callbacks(app, initial_dff, video_options=[], channel_options=None)
 logger.debug("Standard callbacks registered")
 # Register selection callbacks BEFORE clientside to establish primary outputs
 register_selection_callbacks(app, duck_pond, immich_service)
 logger.debug("Selection callbacks registered")
 # Register clientside callbacks last (these use allow_duplicate=True)
->>>>>>> 0db3e9a5
 register_clientside_callbacks(app)
 logger.debug("Clientside callbacks registered")
 logger.info("All callbacks registered! App ready.")
