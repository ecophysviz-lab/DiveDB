import dash
import os
import sys
<<<<<<< HEAD
=======
import pandas as pd
>>>>>>> 8b6f889b
from dotenv import load_dotenv
import dash_bootstrap_components as dbc
from pathlib import Path

from DiveDB.services.duck_pond import DuckPond
from DiveDB.services.notion_orm import NotionORMManager
from graph_utils import plot_tag_data_interactive5
from layout import create_layout
from callbacks import register_callbacks
from clientside_callbacks import register_clientside_callbacks

# Add DiveDB root to path for Immich integration
sys.path.append(str(Path(__file__).parent.parent))

from immich_integration import ImmichService  # noqa: E402

load_dotenv()
# Hard-coded dataset and deployment IDs
DATASET_ID = "apfo-adult-penguin_hr-sr_penguin-ranch_JKB-PP"
DEPLOYMENT_ID = "DepID_2019-11-08_apfo-001"  # Deployment ID format: date + animal ID
START_DATE = "2019-11-08T09:33:11"
END_DATE = "2019-11-08T09:39:30"
TIMEZONE = 13
START_DATE_TZ = START_DATE + f"+{TIMEZONE}:00"
END_DATE_TZ = END_DATE + f"+{TIMEZONE}:00"

notion_manager = NotionORMManager(
    token=os.getenv("NOTION_TOKEN"),
    db_map={
        "Deployment DB": os.getenv("NOTION_DEPLOYMENT_DB"),
        "Recording DB": os.getenv("NOTION_RECORDING_DB"),
        "Logger DB": os.getenv("NOTION_LOGGER_DB"),
        "Animal DB": os.getenv("NOTION_ANIMAL_DB"),
        "Dataset DB": os.getenv("NOTION_DATASET_DB"),
        "Signal DB": os.getenv("NOTION_SIGNAL_DB"),
        "Standardized Channel DB": os.getenv("NOTION_STANDARDIZEDCHANNEL_DB"),
    },
)

app = dash.Dash(
    __name__,
    external_stylesheets=[
        dbc.themes.BOOTSTRAP,
        "/assets/styles.css",  # Custom SASS-compiled CSS
    ],
)

duck_pond = DuckPond.from_environment(notion_manager=notion_manager)

channel_options = duck_pond.get_available_channels(
    dataset=DATASET_ID,
    include_metadata=True,
    pack_groups=True,
)

# Fetch available video assets from Immich for this deployment
immich_service = ImmichService()
media_result = immich_service.find_media_by_deployment_id(
    DEPLOYMENT_ID, media_type="VIDEO", shared=True
)

# Prepare video options for React component using immich service method
video_result = immich_service.prepare_video_options_for_react(media_result)
video_options = video_result.get("video_options", [])

dff = duck_pond.get_data(
    dataset=DATASET_ID,
    animal_ids="apfo-001",
    frequency=1,
    labels=[
        "depth",
        "temp_ext",
        "light",
        "pitch",
        "roll",
        "heading",
    ],
    pivoted=True,
    date_range=(START_DATE_TZ, END_DATE_TZ),
<<<<<<< HEAD
    apply_timezone_offset=TIMEZONE,
    add_timestamp_column=True,
)

# Fetch events for this deployment
events_df = duck_pond.get_events(
    dataset=DATASET_ID,
    animal_ids="apfo-001",
    date_range=(START_DATE_TZ, END_DATE_TZ),
    apply_timezone_offset=TIMEZONE,
    add_timestamp_columns=True,
)
=======
)

# Ensure datetimes are timezone-aware in UTC first
dff["datetime"] = pd.to_datetime(dff["datetime"], errors="coerce") + pd.Timedelta(
    hours=TIMEZONE
)

# Convert datetime to timestamp (seconds since epoch) for slider control
dff["timestamp"] = dff["datetime"].apply(lambda x: x.timestamp())
>>>>>>> 8b6f889b
dff["depth"] = dff["depth"].apply(lambda x: x * -1)

# Define the restricted time range (biologging data bounds) for video synchronization
data_start_time = dff["datetime"].min()
data_end_time = dff["datetime"].max()
restricted_time_range = {
    "start": data_start_time.isoformat(),
    "end": data_end_time.isoformat(),
    "startTimestamp": dff["timestamp"].min(),
    "endTimestamp": dff["timestamp"].max(),
}

# Replace the existing figure creation with a call to the new function
fig = plot_tag_data_interactive5(
    data_pkl={
        "sensor_data": {
            "light": dff[["datetime", "light"]],
            "temperature": dff[["datetime", "temp_ext"]],
        },
        "derived_data": {
            "prh": dff[["datetime", "pitch", "roll", "heading"]],
            "depth": dff[["datetime", "depth"]],
        },
        "sensor_info": {
            "light": {
                "channels": ["light"],
                "metadata": {
                    "light": {
                        "original_name": "Light",
                        "unit": "lux",
                    }
                },
            },
            "temperature": {
                "channels": ["temp_ext"],
                "metadata": {
                    "temperature": {
                        "original_name": "Temperature (imu)",
                        "unit": "°C",
                    }
                },
            },
        },
        "derived_info": {
            "depth": {
                "channels": ["depth"],
                "metadata": {
                    "depth": {
                        "original_name": "Corrected Depth",
                        "unit": "m",
                    }
                },
            },
            "prh": {
                "channels": ["pitch", "roll", "heading"],
                "metadata": {
                    "pitch": {
                        "original_name": "Pitch",
                        "unit": "°",
                    },
                    "roll": {
                        "original_name": "Roll",
                        "unit": "°",
                    },
                    "heading": {
                        "original_name": "Heading",
                        "unit": "°",
                    },
                },
            },
        },
    },
    sensors=["light", "temperature"],
)

# Set x-axis range to data range and set uirevision
fig.update_layout(
    xaxis=dict(
        range=[dff["datetime"].min(), dff["datetime"].max()],
    ),
    uirevision="constant",  # Maintain UI state across updates
    legend=dict(
        orientation="h",
        yanchor="bottom",
        y=-0.15,
        xanchor="right",
        x=1,
    ),
    font_family="Figtree",
    title_font_family="Figtree",
    font=dict(
        family="Figtree",
        size=14,
        weight="bold",
    ),
    paper_bgcolor="rgba(0,0,0,0)",  # Transparent background
    plot_bgcolor="rgba(245,245,245,1)",  # Transparent plot
    margin=dict(l=0, r=0, t=0, b=0),
)

# Convert DataFrame to JSON
data_json = dff[["datetime", "pitch", "roll", "heading"]].to_json(orient="split")

# Create the app layout using the modular layout system
app.layout = create_layout(
    fig,
    data_json,
    dff,
    video_options=video_options,
    restricted_time_range=restricted_time_range,
<<<<<<< HEAD
    events_df=events_df,
=======
>>>>>>> 8b6f889b
)

# Register callbacks
register_callbacks(app, dff, video_options)
register_clientside_callbacks(app)


if __name__ == "__main__":
    app.run(debug=True, port=8054)<|MERGE_RESOLUTION|>--- conflicted
+++ resolved
@@ -1,10 +1,8 @@
 import dash
 import os
 import sys
-<<<<<<< HEAD
-=======
+
 import pandas as pd
->>>>>>> 8b6f889b
 from dotenv import load_dotenv
 import dash_bootstrap_components as dbc
 from pathlib import Path
@@ -84,7 +82,6 @@
     ],
     pivoted=True,
     date_range=(START_DATE_TZ, END_DATE_TZ),
-<<<<<<< HEAD
     apply_timezone_offset=TIMEZONE,
     add_timestamp_column=True,
 )
@@ -97,8 +94,6 @@
     apply_timezone_offset=TIMEZONE,
     add_timestamp_columns=True,
 )
-=======
-)
 
 # Ensure datetimes are timezone-aware in UTC first
 dff["datetime"] = pd.to_datetime(dff["datetime"], errors="coerce") + pd.Timedelta(
@@ -107,7 +102,6 @@
 
 # Convert datetime to timestamp (seconds since epoch) for slider control
 dff["timestamp"] = dff["datetime"].apply(lambda x: x.timestamp())
->>>>>>> 8b6f889b
 dff["depth"] = dff["depth"].apply(lambda x: x * -1)
 
 # Define the restricted time range (biologging data bounds) for video synchronization
@@ -218,10 +212,7 @@
     dff,
     video_options=video_options,
     restricted_time_range=restricted_time_range,
-<<<<<<< HEAD
     events_df=events_df,
-=======
->>>>>>> 8b6f889b
 )
 
 # Register callbacks
